--- conflicted
+++ resolved
@@ -128,11 +128,7 @@
 	{ 0x045e, 0x028e, "Microsoft X-Box 360 pad", 0, XTYPE_XBOX360 },
 	{ 0x045e, 0x02d1, "Microsoft X-Box One pad", 0, XTYPE_XBOXONE },
 	{ 0x045e, 0x02dd, "Microsoft X-Box One pad", 0, XTYPE_XBOXONE },
-<<<<<<< HEAD
-	{ 0x045e, 0x02ea, "Microsoft X-Box One pad", 0, XTYPE_XBOXONE },
-=======
 	{ 0x045e, 0x02ea, "Microsoft X-Box One S pad", 0, XTYPE_XBOXONE },
->>>>>>> 40490da5
 	{ 0x045e, 0x02e3, "Microsoft X-Box One Elite pad", /* MAP_BACK_PADDLES_SEPARATELY */ 0, XTYPE_XBOXONE_ELITE },
 	{ 0x045e, 0x0291, "Xbox 360 Wireless Receiver (XBOX)", MAP_DPAD_TO_BUTTONS, XTYPE_XBOX360W },
 	{ 0x045e, 0x0719, "Xbox 360 Wireless Receiver", MAP_DPAD_TO_BUTTONS, XTYPE_XBOX360W },
@@ -919,7 +915,6 @@
 static int xpad_submit_irq_out_buffer(struct usb_xpad *xpad, unsigned char* buf, u32 length)
 {
 	struct irq_out_data *out;
-<<<<<<< HEAD
 
 	if (xpad->irq_out_busy) {
 		/* Get the last entry of the list */
@@ -945,33 +940,6 @@
 	return 0;
 }
 
-=======
-
-	if (xpad->irq_out_busy) {
-		/* Get the last entry of the list */
-		out = list_entry(xpad->odata_list.prev, struct irq_out_data, list);
-		if (buf == out->odata) {
-			out->odata_length = length;
-		} else {
-			dev_err(&xpad->intf->dev, "%s - bad odata_list item! %p %p\n",
-				__func__, out, buf);
-			return -EINVAL;
-		}
-	} else {
-		if (buf == xpad->irq_out->transfer_buffer) {
-			xpad->irq_out_busy = 1;
-			xpad->irq_out->transfer_buffer_length = length;
-			return usb_submit_urb(xpad->irq_out, GFP_ATOMIC);
-		} else {
-			dev_err(&xpad->intf->dev, "%s - bad irq_out odata! %p %p\n",
-				__func__, xpad->irq_out->transfer_buffer, buf);
-			return -EINVAL;
-		}
-	}
-	return 0;
-}
-
->>>>>>> 40490da5
 #ifdef CONFIG_JOYSTICK_XPAD_FF
 static int xpad_send_ff(struct usb_xpad *xpad, int strong, int weak)
 {
@@ -1420,12 +1388,9 @@
 	unsigned long flags;
 	unsigned char *odata;
 	int bInterval;
-<<<<<<< HEAD
-=======
 
 	if (intf->cur_altsetting->desc.bNumEndpoints != 2)
 		return -ENODEV;
->>>>>>> 40490da5
 
 	for (i = 0; xpad_device[i].idVendor; i++) {
 		if ((le16_to_cpu(udev->descriptor.idVendor) == xpad_device[i].idVendor) &&
