--- conflicted
+++ resolved
@@ -207,11 +207,7 @@
 
 		mem_priv = call_ptr_memop(vb, alloc,
 				q->alloc_devs[plane] ? : q->dev,
-<<<<<<< HEAD
-				q->dma_attrs, size, dma_dir, q->gfp_flags);
-=======
 				q->dma_attrs, size, q->dma_dir, q->gfp_flags);
->>>>>>> bb176f67
 		if (IS_ERR_OR_NULL(mem_priv)) {
 			if (mem_priv)
 				ret = PTR_ERR(mem_priv);
