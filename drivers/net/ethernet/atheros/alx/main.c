--- conflicted
+++ resolved
@@ -1538,10 +1538,7 @@
 	  .driver_data = ALX_DEV_QUIRK_MSI_INTX_DISABLE_BUG },
 	{ PCI_VDEVICE(ATTANSIC, ALX_DEV_ID_AR8171) },
 	{ PCI_VDEVICE(ATTANSIC, ALX_DEV_ID_E2400) },
-<<<<<<< HEAD
-=======
 	{ PCI_VDEVICE(ATTANSIC, ALX_DEV_ID_E2500) },
->>>>>>> 40490da5
 	{ PCI_VDEVICE(ATTANSIC, ALX_DEV_ID_AR8172) },
 	{}
 };
