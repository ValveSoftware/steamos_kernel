--- conflicted
+++ resolved
@@ -40,10 +40,7 @@
 #define ALX_DEV_ID_AR8162				0x1090
 #define ALX_DEV_ID_AR8171				0x10A1
 #define ALX_DEV_ID_E2400				0xe0A1
-<<<<<<< HEAD
-=======
 #define ALX_DEV_ID_E2500				0xe0B1
->>>>>>> 40490da5
 #define ALX_DEV_ID_AR8172				0x10A0
 
 /* rev definition,
