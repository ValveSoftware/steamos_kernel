/******************************************************************************
 *
 * This file is provided under a dual BSD/GPLv2 license.  When using or
 * redistributing this file, you may do so under either license.
 *
 * GPL LICENSE SUMMARY
 *
 * Copyright(c) 2008 - 2014 Intel Corporation. All rights reserved.
 * Copyright(c) 2013 - 2015 Intel Mobile Communications GmbH
 * Copyright(c) 2015 - 2016 Intel Deutschland GmbH
 *
 * This program is free software; you can redistribute it and/or modify
 * it under the terms of version 2 of the GNU General Public License as
 * published by the Free Software Foundation.
 *
 * This program is distributed in the hope that it will be useful, but
 * WITHOUT ANY WARRANTY; without even the implied warranty of
 * MERCHANTABILITY or FITNESS FOR A PARTICULAR PURPOSE.  See the GNU
 * General Public License for more details.
 *
 * You should have received a copy of the GNU General Public License
 * along with this program;
 *
 * The full GNU General Public License is included in this distribution
 * in the file called COPYING.
 *
 * Contact Information:
 *  Intel Linux Wireless <linuxwifi@intel.com>
 * Intel Corporation, 5200 N.E. Elam Young Parkway, Hillsboro, OR 97124-6497
 *
 * BSD LICENSE
 *
 * Copyright(c) 2005 - 2014 Intel Corporation. All rights reserved.
 * Copyright(c) 2013 - 2015 Intel Mobile Communications GmbH
 * Copyright(c) 2015 - 2016 Intel Deutschland GmbH
 * All rights reserved.
 *
 * Redistribution and use in source and binary forms, with or without
 * modification, are permitted provided that the following conditions
 * are met:
 *
 *  * Redistributions of source code must retain the above copyright
 *    notice, this list of conditions and the following disclaimer.
 *  * Redistributions in binary form must reproduce the above copyright
 *    notice, this list of conditions and the following disclaimer in
 *    the documentation and/or other materials provided with the
 *    distribution.
 *  * Neither the name Intel Corporation nor the names of its
 *    contributors may be used to endorse or promote products derived
 *    from this software without specific prior written permission.
 *
 * THIS SOFTWARE IS PROVIDED BY THE COPYRIGHT HOLDERS AND CONTRIBUTORS
 * "AS IS" AND ANY EXPRESS OR IMPLIED WARRANTIES, INCLUDING, BUT NOT
 * LIMITED TO, THE IMPLIED WARRANTIES OF MERCHANTABILITY AND FITNESS FOR
 * A PARTICULAR PURPOSE ARE DISCLAIMED. IN NO EVENT SHALL THE COPYRIGHT
 * OWNER OR CONTRIBUTORS BE LIABLE FOR ANY DIRECT, INDIRECT, INCIDENTAL,
 * SPECIAL, EXEMPLARY, OR CONSEQUENTIAL DAMAGES (INCLUDING, BUT NOT
 * LIMITED TO, PROCUREMENT OF SUBSTITUTE GOODS OR SERVICES; LOSS OF USE,
 * DATA, OR PROFITS; OR BUSINESS INTERRUPTION) HOWEVER CAUSED AND ON ANY
 * THEORY OF LIABILITY, WHETHER IN CONTRACT, STRICT LIABILITY, OR TORT
 * (INCLUDING NEGLIGENCE OR OTHERWISE) ARISING IN ANY WAY OUT OF THE USE
 * OF THIS SOFTWARE, EVEN IF ADVISED OF THE POSSIBILITY OF SUCH DAMAGE.
 *
 *****************************************************************************/
#include <linux/devcoredump.h>

#include "fw-dbg.h"
#include "iwl-io.h"
#include "mvm.h"
#include "iwl-prph.h"
#include "iwl-csr.h"

static ssize_t iwl_mvm_read_coredump(char *buffer, loff_t offset, size_t count,
				     const void *data, size_t datalen)
{
	const struct iwl_mvm_dump_ptrs *dump_ptrs = data;
	ssize_t bytes_read;
	ssize_t bytes_read_trans;

	if (offset < dump_ptrs->op_mode_len) {
		bytes_read = min_t(ssize_t, count,
				   dump_ptrs->op_mode_len - offset);
		memcpy(buffer, (u8 *)dump_ptrs->op_mode_ptr + offset,
		       bytes_read);
		offset += bytes_read;
		count -= bytes_read;

		if (count == 0)
			return bytes_read;
	} else {
		bytes_read = 0;
	}

	if (!dump_ptrs->trans_ptr)
		return bytes_read;

	offset -= dump_ptrs->op_mode_len;
	bytes_read_trans = min_t(ssize_t, count,
				 dump_ptrs->trans_ptr->len - offset);
	memcpy(buffer + bytes_read,
	       (u8 *)dump_ptrs->trans_ptr->data + offset,
	       bytes_read_trans);

	return bytes_read + bytes_read_trans;
}

static void iwl_mvm_free_coredump(const void *data)
{
	const struct iwl_mvm_dump_ptrs *fw_error_dump = data;

	vfree(fw_error_dump->op_mode_ptr);
	vfree(fw_error_dump->trans_ptr);
	kfree(fw_error_dump);
}

#define RADIO_REG_MAX_READ 0x2ad
static void iwl_mvm_read_radio_reg(struct iwl_mvm *mvm,
				   struct iwl_fw_error_dump_data **dump_data)
{
	u8 *pos = (void *)(*dump_data)->data;
	unsigned long flags;
	int i;

	if (!iwl_trans_grab_nic_access(mvm->trans, &flags))
		return;

	(*dump_data)->type = cpu_to_le32(IWL_FW_ERROR_DUMP_RADIO_REG);
	(*dump_data)->len = cpu_to_le32(RADIO_REG_MAX_READ);

	for (i = 0; i < RADIO_REG_MAX_READ; i++) {
		u32 rd_cmd = RADIO_RSP_RD_CMD;

		rd_cmd |= i << RADIO_RSP_ADDR_POS;
		iwl_write_prph_no_grab(mvm->trans, RSP_RADIO_CMD, rd_cmd);
		*pos =  (u8)iwl_read_prph_no_grab(mvm->trans, RSP_RADIO_RDDAT);

		pos++;
	}

	*dump_data = iwl_fw_error_next_data(*dump_data);

	iwl_trans_release_nic_access(mvm->trans, &flags);
}

static void iwl_mvm_dump_fifos(struct iwl_mvm *mvm,
			       struct iwl_fw_error_dump_data **dump_data)
{
	struct iwl_fw_error_dump_fifo *fifo_hdr;
	u32 *fifo_data;
	u32 fifo_len;
	unsigned long flags;
	int i, j;

	if (!iwl_trans_grab_nic_access(mvm->trans, &flags))
		return;

	/* Pull RXF data from all RXFs */
	for (i = 0; i < ARRAY_SIZE(mvm->shared_mem_cfg.rxfifo_size); i++) {
		/*
		 * Keep aside the additional offset that might be needed for
		 * next RXF
		 */
		u32 offset_diff = RXF_DIFF_FROM_PREV * i;

		fifo_hdr = (void *)(*dump_data)->data;
		fifo_data = (void *)fifo_hdr->data;
		fifo_len = mvm->shared_mem_cfg.rxfifo_size[i];

		/* No need to try to read the data if the length is 0 */
		if (fifo_len == 0)
			continue;

		/* Add a TLV for the RXF */
		(*dump_data)->type = cpu_to_le32(IWL_FW_ERROR_DUMP_RXF);
		(*dump_data)->len = cpu_to_le32(fifo_len + sizeof(*fifo_hdr));

		fifo_hdr->fifo_num = cpu_to_le32(i);
		fifo_hdr->available_bytes =
			cpu_to_le32(iwl_trans_read_prph(mvm->trans,
							RXF_RD_D_SPACE +
							offset_diff));
		fifo_hdr->wr_ptr =
			cpu_to_le32(iwl_trans_read_prph(mvm->trans,
							RXF_RD_WR_PTR +
							offset_diff));
		fifo_hdr->rd_ptr =
			cpu_to_le32(iwl_trans_read_prph(mvm->trans,
							RXF_RD_RD_PTR +
							offset_diff));
		fifo_hdr->fence_ptr =
			cpu_to_le32(iwl_trans_read_prph(mvm->trans,
							RXF_RD_FENCE_PTR +
							offset_diff));
		fifo_hdr->fence_mode =
			cpu_to_le32(iwl_trans_read_prph(mvm->trans,
							RXF_SET_FENCE_MODE +
							offset_diff));

		/* Lock fence */
		iwl_trans_write_prph(mvm->trans,
				     RXF_SET_FENCE_MODE + offset_diff, 0x1);
		/* Set fence pointer to the same place like WR pointer */
		iwl_trans_write_prph(mvm->trans,
				     RXF_LD_WR2FENCE + offset_diff, 0x1);
		/* Set fence offset */
		iwl_trans_write_prph(mvm->trans,
				     RXF_LD_FENCE_OFFSET_ADDR + offset_diff,
				     0x0);

		/* Read FIFO */
		fifo_len /= sizeof(u32); /* Size in DWORDS */
		for (j = 0; j < fifo_len; j++)
			fifo_data[j] = iwl_trans_read_prph(mvm->trans,
							 RXF_FIFO_RD_FENCE_INC +
							 offset_diff);
		*dump_data = iwl_fw_error_next_data(*dump_data);
	}

	/* Pull TXF data from all TXFs */
	for (i = 0; i < ARRAY_SIZE(mvm->shared_mem_cfg.txfifo_size); i++) {
		/* Mark the number of TXF we're pulling now */
		iwl_trans_write_prph(mvm->trans, TXF_LARC_NUM, i);

		fifo_hdr = (void *)(*dump_data)->data;
		fifo_data = (void *)fifo_hdr->data;
		fifo_len = mvm->shared_mem_cfg.txfifo_size[i];

		/* No need to try to read the data if the length is 0 */
		if (fifo_len == 0)
			continue;

		/* Add a TLV for the FIFO */
		(*dump_data)->type = cpu_to_le32(IWL_FW_ERROR_DUMP_TXF);
		(*dump_data)->len = cpu_to_le32(fifo_len + sizeof(*fifo_hdr));

		fifo_hdr->fifo_num = cpu_to_le32(i);
		fifo_hdr->available_bytes =
			cpu_to_le32(iwl_trans_read_prph(mvm->trans,
							TXF_FIFO_ITEM_CNT));
		fifo_hdr->wr_ptr =
			cpu_to_le32(iwl_trans_read_prph(mvm->trans,
							TXF_WR_PTR));
		fifo_hdr->rd_ptr =
			cpu_to_le32(iwl_trans_read_prph(mvm->trans,
							TXF_RD_PTR));
		fifo_hdr->fence_ptr =
			cpu_to_le32(iwl_trans_read_prph(mvm->trans,
							TXF_FENCE_PTR));
		fifo_hdr->fence_mode =
			cpu_to_le32(iwl_trans_read_prph(mvm->trans,
							TXF_LOCK_FENCE));

		/* Set the TXF_READ_MODIFY_ADDR to TXF_WR_PTR */
		iwl_trans_write_prph(mvm->trans, TXF_READ_MODIFY_ADDR,
				     TXF_WR_PTR);

		/* Dummy-read to advance the read pointer to the head */
		iwl_trans_read_prph(mvm->trans, TXF_READ_MODIFY_DATA);

		/* Read FIFO */
		fifo_len /= sizeof(u32); /* Size in DWORDS */
		for (j = 0; j < fifo_len; j++)
			fifo_data[j] = iwl_trans_read_prph(mvm->trans,
							  TXF_READ_MODIFY_DATA);
		*dump_data = iwl_fw_error_next_data(*dump_data);
	}

	if (fw_has_capa(&mvm->fw->ucode_capa,
			IWL_UCODE_TLV_CAPA_EXTEND_SHARED_MEM_CFG)) {
		/* Pull UMAC internal TXF data from all TXFs */
		for (i = 0;
		     i < ARRAY_SIZE(mvm->shared_mem_cfg.internal_txfifo_size);
		     i++) {
<<<<<<< HEAD
			/* Mark the number of TXF we're pulling now */
			iwl_trans_write_prph(mvm->trans, TXF_CPU2_NUM, i);

=======
>>>>>>> 52776a70
			fifo_hdr = (void *)(*dump_data)->data;
			fifo_data = (void *)fifo_hdr->data;
			fifo_len = mvm->shared_mem_cfg.internal_txfifo_size[i];

			/* No need to try to read the data if the length is 0 */
			if (fifo_len == 0)
				continue;

			/* Add a TLV for the internal FIFOs */
			(*dump_data)->type =
				cpu_to_le32(IWL_FW_ERROR_DUMP_INTERNAL_TXF);
			(*dump_data)->len =
				cpu_to_le32(fifo_len + sizeof(*fifo_hdr));

			fifo_hdr->fifo_num = cpu_to_le32(i);
<<<<<<< HEAD
=======

			/* Mark the number of TXF we're pulling now */
			iwl_trans_write_prph(mvm->trans, TXF_CPU2_NUM, i);

>>>>>>> 52776a70
			fifo_hdr->available_bytes =
				cpu_to_le32(iwl_trans_read_prph(mvm->trans,
								TXF_CPU2_FIFO_ITEM_CNT));
			fifo_hdr->wr_ptr =
				cpu_to_le32(iwl_trans_read_prph(mvm->trans,
								TXF_CPU2_WR_PTR));
			fifo_hdr->rd_ptr =
				cpu_to_le32(iwl_trans_read_prph(mvm->trans,
								TXF_CPU2_RD_PTR));
			fifo_hdr->fence_ptr =
				cpu_to_le32(iwl_trans_read_prph(mvm->trans,
								TXF_CPU2_FENCE_PTR));
			fifo_hdr->fence_mode =
				cpu_to_le32(iwl_trans_read_prph(mvm->trans,
								TXF_CPU2_LOCK_FENCE));

			/* Set TXF_CPU2_READ_MODIFY_ADDR to TXF_CPU2_WR_PTR */
			iwl_trans_write_prph(mvm->trans,
					     TXF_CPU2_READ_MODIFY_ADDR,
					     TXF_CPU2_WR_PTR);

			/* Dummy-read to advance the read pointer to head */
			iwl_trans_read_prph(mvm->trans,
					    TXF_CPU2_READ_MODIFY_DATA);

			/* Read FIFO */
			fifo_len /= sizeof(u32); /* Size in DWORDS */
			for (j = 0; j < fifo_len; j++)
				fifo_data[j] =
					iwl_trans_read_prph(mvm->trans,
							    TXF_CPU2_READ_MODIFY_DATA);
			*dump_data = iwl_fw_error_next_data(*dump_data);
		}
	}

	iwl_trans_release_nic_access(mvm->trans, &flags);
}

void iwl_mvm_free_fw_dump_desc(struct iwl_mvm *mvm)
{
	if (mvm->fw_dump_desc == &iwl_mvm_dump_desc_assert)
		return;

	kfree(mvm->fw_dump_desc);
	mvm->fw_dump_desc = NULL;
}

#define IWL8260_ICCM_OFFSET		0x44000 /* Only for B-step */
#define IWL8260_ICCM_LEN		0xC000 /* Only for B-step */

struct iwl_prph_range {
	u32 start, end;
};

static const struct iwl_prph_range iwl_prph_dump_addr_comm[] = {
	{ .start = 0x00a00000, .end = 0x00a00000 },
	{ .start = 0x00a0000c, .end = 0x00a00024 },
	{ .start = 0x00a0002c, .end = 0x00a0003c },
	{ .start = 0x00a00410, .end = 0x00a00418 },
	{ .start = 0x00a00420, .end = 0x00a00420 },
	{ .start = 0x00a00428, .end = 0x00a00428 },
	{ .start = 0x00a00430, .end = 0x00a0043c },
	{ .start = 0x00a00444, .end = 0x00a00444 },
	{ .start = 0x00a004c0, .end = 0x00a004cc },
	{ .start = 0x00a004d8, .end = 0x00a004d8 },
	{ .start = 0x00a004e0, .end = 0x00a004f0 },
	{ .start = 0x00a00840, .end = 0x00a00840 },
	{ .start = 0x00a00850, .end = 0x00a00858 },
	{ .start = 0x00a01004, .end = 0x00a01008 },
	{ .start = 0x00a01010, .end = 0x00a01010 },
	{ .start = 0x00a01018, .end = 0x00a01018 },
	{ .start = 0x00a01024, .end = 0x00a01024 },
	{ .start = 0x00a0102c, .end = 0x00a01034 },
	{ .start = 0x00a0103c, .end = 0x00a01040 },
	{ .start = 0x00a01048, .end = 0x00a01094 },
	{ .start = 0x00a01c00, .end = 0x00a01c20 },
	{ .start = 0x00a01c58, .end = 0x00a01c58 },
	{ .start = 0x00a01c7c, .end = 0x00a01c7c },
	{ .start = 0x00a01c28, .end = 0x00a01c54 },
	{ .start = 0x00a01c5c, .end = 0x00a01c5c },
	{ .start = 0x00a01c60, .end = 0x00a01cdc },
	{ .start = 0x00a01ce0, .end = 0x00a01d0c },
	{ .start = 0x00a01d18, .end = 0x00a01d20 },
	{ .start = 0x00a01d2c, .end = 0x00a01d30 },
	{ .start = 0x00a01d40, .end = 0x00a01d5c },
	{ .start = 0x00a01d80, .end = 0x00a01d80 },
	{ .start = 0x00a01d98, .end = 0x00a01d9c },
	{ .start = 0x00a01da8, .end = 0x00a01da8 },
	{ .start = 0x00a01db8, .end = 0x00a01df4 },
	{ .start = 0x00a01dc0, .end = 0x00a01dfc },
	{ .start = 0x00a01e00, .end = 0x00a01e2c },
	{ .start = 0x00a01e40, .end = 0x00a01e60 },
	{ .start = 0x00a01e68, .end = 0x00a01e6c },
	{ .start = 0x00a01e74, .end = 0x00a01e74 },
	{ .start = 0x00a01e84, .end = 0x00a01e90 },
	{ .start = 0x00a01e9c, .end = 0x00a01ec4 },
	{ .start = 0x00a01ed0, .end = 0x00a01ee0 },
	{ .start = 0x00a01f00, .end = 0x00a01f1c },
	{ .start = 0x00a01f44, .end = 0x00a01ffc },
	{ .start = 0x00a02000, .end = 0x00a02048 },
	{ .start = 0x00a02068, .end = 0x00a020f0 },
	{ .start = 0x00a02100, .end = 0x00a02118 },
	{ .start = 0x00a02140, .end = 0x00a0214c },
	{ .start = 0x00a02168, .end = 0x00a0218c },
	{ .start = 0x00a021c0, .end = 0x00a021c0 },
	{ .start = 0x00a02400, .end = 0x00a02410 },
	{ .start = 0x00a02418, .end = 0x00a02420 },
	{ .start = 0x00a02428, .end = 0x00a0242c },
	{ .start = 0x00a02434, .end = 0x00a02434 },
	{ .start = 0x00a02440, .end = 0x00a02460 },
	{ .start = 0x00a02468, .end = 0x00a024b0 },
	{ .start = 0x00a024c8, .end = 0x00a024cc },
	{ .start = 0x00a02500, .end = 0x00a02504 },
	{ .start = 0x00a0250c, .end = 0x00a02510 },
	{ .start = 0x00a02540, .end = 0x00a02554 },
	{ .start = 0x00a02580, .end = 0x00a025f4 },
	{ .start = 0x00a02600, .end = 0x00a0260c },
	{ .start = 0x00a02648, .end = 0x00a02650 },
	{ .start = 0x00a02680, .end = 0x00a02680 },
	{ .start = 0x00a026c0, .end = 0x00a026d0 },
	{ .start = 0x00a02700, .end = 0x00a0270c },
	{ .start = 0x00a02804, .end = 0x00a02804 },
	{ .start = 0x00a02818, .end = 0x00a0281c },
	{ .start = 0x00a02c00, .end = 0x00a02db4 },
	{ .start = 0x00a02df4, .end = 0x00a02fb0 },
	{ .start = 0x00a03000, .end = 0x00a03014 },
	{ .start = 0x00a0301c, .end = 0x00a0302c },
	{ .start = 0x00a03034, .end = 0x00a03038 },
	{ .start = 0x00a03040, .end = 0x00a03048 },
	{ .start = 0x00a03060, .end = 0x00a03068 },
	{ .start = 0x00a03070, .end = 0x00a03074 },
	{ .start = 0x00a0307c, .end = 0x00a0307c },
	{ .start = 0x00a03080, .end = 0x00a03084 },
	{ .start = 0x00a0308c, .end = 0x00a03090 },
	{ .start = 0x00a03098, .end = 0x00a03098 },
	{ .start = 0x00a030a0, .end = 0x00a030a0 },
	{ .start = 0x00a030a8, .end = 0x00a030b4 },
	{ .start = 0x00a030bc, .end = 0x00a030bc },
	{ .start = 0x00a030c0, .end = 0x00a0312c },
	{ .start = 0x00a03c00, .end = 0x00a03c5c },
	{ .start = 0x00a04400, .end = 0x00a04454 },
	{ .start = 0x00a04460, .end = 0x00a04474 },
	{ .start = 0x00a044c0, .end = 0x00a044ec },
	{ .start = 0x00a04500, .end = 0x00a04504 },
	{ .start = 0x00a04510, .end = 0x00a04538 },
	{ .start = 0x00a04540, .end = 0x00a04548 },
	{ .start = 0x00a04560, .end = 0x00a0457c },
	{ .start = 0x00a04590, .end = 0x00a04598 },
	{ .start = 0x00a045c0, .end = 0x00a045f4 },
	{ .start = 0x00a44000, .end = 0x00a7bf80 },
};

static const struct iwl_prph_range iwl_prph_dump_addr_9000[] = {
	{ .start = 0x00a05c00, .end = 0x00a05c18 },
	{ .start = 0x00a05400, .end = 0x00a056e8 },
	{ .start = 0x00a08000, .end = 0x00a098bc },
	{ .start = 0x00adfc00, .end = 0x00adfd1c },
	{ .start = 0x00a02400, .end = 0x00a02758 },
};

static u32 iwl_dump_prph(struct iwl_trans *trans,
			 struct iwl_fw_error_dump_data **data,
			 const struct iwl_prph_range *iwl_prph_dump_addr,
			 u32 range_len)
{
	struct iwl_fw_error_dump_prph *prph;
	unsigned long flags;
	u32 prph_len = 0, i;

	if (!iwl_trans_grab_nic_access(trans, &flags))
		return 0;

	for (i = 0; i < range_len; i++) {
		/* The range includes both boundaries */
		int num_bytes_in_chunk = iwl_prph_dump_addr[i].end -
			 iwl_prph_dump_addr[i].start + 4;
		int reg;
		__le32 *val;

		prph_len += sizeof(**data) + sizeof(*prph) + num_bytes_in_chunk;

		(*data)->type = cpu_to_le32(IWL_FW_ERROR_DUMP_PRPH);
		(*data)->len = cpu_to_le32(sizeof(*prph) +
					num_bytes_in_chunk);
		prph = (void *)(*data)->data;
		prph->prph_start = cpu_to_le32(iwl_prph_dump_addr[i].start);
		val = (void *)prph->data;

		for (reg = iwl_prph_dump_addr[i].start;
		     reg <= iwl_prph_dump_addr[i].end;
		     reg += 4)
			*val++ = cpu_to_le32(iwl_read_prph_no_grab(trans,
								   reg));

		*data = iwl_fw_error_next_data(*data);
	}

	iwl_trans_release_nic_access(trans, &flags);

	return prph_len;
}

void iwl_mvm_fw_error_dump(struct iwl_mvm *mvm)
{
	struct iwl_fw_error_dump_file *dump_file;
	struct iwl_fw_error_dump_data *dump_data;
	struct iwl_fw_error_dump_info *dump_info;
	struct iwl_fw_error_dump_mem *dump_mem;
	struct iwl_fw_error_dump_trigger_desc *dump_trig;
	struct iwl_mvm_dump_ptrs *fw_error_dump;
	u32 sram_len, sram_ofs;
	struct iwl_fw_dbg_mem_seg_tlv * const *fw_dbg_mem =
		mvm->fw->dbg_mem_tlv;
	u32 file_len, fifo_data_len = 0, prph_len = 0, radio_len = 0;
	u32 smem_len = mvm->fw->dbg_dynamic_mem ? 0 : mvm->cfg->smem_len;
	u32 sram2_len = mvm->fw->dbg_dynamic_mem ? 0 : mvm->cfg->dccm2_len;
	bool monitor_dump_only = false;
	int i;

	if (!IWL_MVM_COLLECT_FW_ERR_DUMP &&
	    !mvm->trans->dbg_dest_tlv)
		return;

	lockdep_assert_held(&mvm->mutex);

	/* there's no point in fw dump if the bus is dead */
	if (test_bit(STATUS_TRANS_DEAD, &mvm->trans->status)) {
		IWL_ERR(mvm, "Skip fw error dump since bus is dead\n");
		goto out;
	}

	if (mvm->fw_dump_trig &&
	    mvm->fw_dump_trig->mode & IWL_FW_DBG_TRIGGER_MONITOR_ONLY)
		monitor_dump_only = true;

	fw_error_dump = kzalloc(sizeof(*fw_error_dump), GFP_KERNEL);
	if (!fw_error_dump)
		goto out;

	/* SRAM - include stack CCM if driver knows the values for it */
	if (!mvm->cfg->dccm_offset || !mvm->cfg->dccm_len) {
		const struct fw_img *img;

		img = &mvm->fw->img[mvm->cur_ucode];
		sram_ofs = img->sec[IWL_UCODE_SECTION_DATA].offset;
		sram_len = img->sec[IWL_UCODE_SECTION_DATA].len;
	} else {
		sram_ofs = mvm->cfg->dccm_offset;
		sram_len = mvm->cfg->dccm_len;
	}

	/* reading RXF/TXF sizes */
	if (test_bit(STATUS_FW_ERROR, &mvm->trans->status)) {
		struct iwl_mvm_shared_mem_cfg *mem_cfg = &mvm->shared_mem_cfg;

		fifo_data_len = 0;

		/* Count RXF size */
		for (i = 0; i < ARRAY_SIZE(mem_cfg->rxfifo_size); i++) {
			if (!mem_cfg->rxfifo_size[i])
				continue;

			/* Add header info */
			fifo_data_len += mem_cfg->rxfifo_size[i] +
					 sizeof(*dump_data) +
					 sizeof(struct iwl_fw_error_dump_fifo);
		}

		for (i = 0; i < ARRAY_SIZE(mem_cfg->txfifo_size); i++) {
			if (!mem_cfg->txfifo_size[i])
				continue;

			/* Add header info */
			fifo_data_len += mem_cfg->txfifo_size[i] +
					 sizeof(*dump_data) +
					 sizeof(struct iwl_fw_error_dump_fifo);
		}

		if (fw_has_capa(&mvm->fw->ucode_capa,
				IWL_UCODE_TLV_CAPA_EXTEND_SHARED_MEM_CFG)) {
			for (i = 0;
			     i < ARRAY_SIZE(mem_cfg->internal_txfifo_size);
			     i++) {
				if (!mem_cfg->internal_txfifo_size[i])
					continue;

				/* Add header info */
				fifo_data_len +=
					mem_cfg->internal_txfifo_size[i] +
					sizeof(*dump_data) +
					sizeof(struct iwl_fw_error_dump_fifo);
			}
		}

		/* Make room for PRPH registers */
		for (i = 0; i < ARRAY_SIZE(iwl_prph_dump_addr_comm); i++) {
			/* The range includes both boundaries */
			int num_bytes_in_chunk =
				iwl_prph_dump_addr_comm[i].end -
				iwl_prph_dump_addr_comm[i].start + 4;

			prph_len += sizeof(*dump_data) +
				sizeof(struct iwl_fw_error_dump_prph) +
				num_bytes_in_chunk;
		}

		if (mvm->cfg->mq_rx_supported) {
			for (i = 0; i <
				ARRAY_SIZE(iwl_prph_dump_addr_9000); i++) {
				/* The range includes both boundaries */
				int num_bytes_in_chunk =
					iwl_prph_dump_addr_9000[i].end -
					iwl_prph_dump_addr_9000[i].start + 4;

				prph_len += sizeof(*dump_data) +
					sizeof(struct iwl_fw_error_dump_prph) +
					num_bytes_in_chunk;
			}
		}

		if (mvm->cfg->device_family == IWL_DEVICE_FAMILY_7000)
			radio_len = sizeof(*dump_data) + RADIO_REG_MAX_READ;
	}

	file_len = sizeof(*dump_file) +
		   sizeof(*dump_data) * 2 +
		   fifo_data_len +
		   prph_len +
		   radio_len +
		   sizeof(*dump_info);

	/* Make room for the SMEM, if it exists */
	if (smem_len)
		file_len += sizeof(*dump_data) + sizeof(*dump_mem) + smem_len;

	/* Make room for the secondary SRAM, if it exists */
	if (sram2_len)
		file_len += sizeof(*dump_data) + sizeof(*dump_mem) + sram2_len;

	/* Make room for MEM segments */
	for (i = 0; i < ARRAY_SIZE(mvm->fw->dbg_mem_tlv); i++) {
		if (fw_dbg_mem[i])
			file_len += sizeof(*dump_data) + sizeof(*dump_mem) +
				le32_to_cpu(fw_dbg_mem[i]->len);
	}

	/* Make room for fw's virtual image pages, if it exists */
	if (mvm->fw->img[mvm->cur_ucode].paging_mem_size &&
	    mvm->fw_paging_db[0].fw_paging_block)
		file_len += mvm->num_of_paging_blk *
			(sizeof(*dump_data) +
			 sizeof(struct iwl_fw_error_dump_paging) +
			 PAGING_BLOCK_SIZE);

	/* If we only want a monitor dump, reset the file length */
	if (monitor_dump_only) {
		file_len = sizeof(*dump_file) + sizeof(*dump_data) +
			   sizeof(*dump_info);
	}

	/*
	 * In 8000 HW family B-step include the ICCM (which resides separately)
	 */
	if (mvm->cfg->device_family == IWL_DEVICE_FAMILY_8000 &&
	    CSR_HW_REV_STEP(mvm->trans->hw_rev) == SILICON_B_STEP)
		file_len += sizeof(*dump_data) + sizeof(*dump_mem) +
			    IWL8260_ICCM_LEN;

	if (mvm->fw_dump_desc)
		file_len += sizeof(*dump_data) + sizeof(*dump_trig) +
			    mvm->fw_dump_desc->len;

	if (!mvm->fw->dbg_dynamic_mem)
		file_len += sram_len + sizeof(*dump_mem);

	dump_file = vzalloc(file_len);
	if (!dump_file) {
		kfree(fw_error_dump);
		goto out;
	}

	fw_error_dump->op_mode_ptr = dump_file;

	dump_file->barker = cpu_to_le32(IWL_FW_ERROR_DUMP_BARKER);
	dump_data = (void *)dump_file->data;

	dump_data->type = cpu_to_le32(IWL_FW_ERROR_DUMP_DEV_FW_INFO);
	dump_data->len = cpu_to_le32(sizeof(*dump_info));
	dump_info = (void *)dump_data->data;
	dump_info->device_family =
		mvm->cfg->device_family == IWL_DEVICE_FAMILY_7000 ?
			cpu_to_le32(IWL_FW_ERROR_DUMP_FAMILY_7) :
			cpu_to_le32(IWL_FW_ERROR_DUMP_FAMILY_8);
	dump_info->hw_step = cpu_to_le32(CSR_HW_REV_STEP(mvm->trans->hw_rev));
	memcpy(dump_info->fw_human_readable, mvm->fw->human_readable,
	       sizeof(dump_info->fw_human_readable));
	strncpy(dump_info->dev_human_readable, mvm->cfg->name,
		sizeof(dump_info->dev_human_readable));
	strncpy(dump_info->bus_human_readable, mvm->dev->bus->name,
		sizeof(dump_info->bus_human_readable));

	dump_data = iwl_fw_error_next_data(dump_data);
	/* We only dump the FIFOs if the FW is in error state */
	if (test_bit(STATUS_FW_ERROR, &mvm->trans->status)) {
		iwl_mvm_dump_fifos(mvm, &dump_data);
		if (radio_len)
			iwl_mvm_read_radio_reg(mvm, &dump_data);
	}

	if (mvm->fw_dump_desc) {
		dump_data->type = cpu_to_le32(IWL_FW_ERROR_DUMP_ERROR_INFO);
		dump_data->len = cpu_to_le32(sizeof(*dump_trig) +
					     mvm->fw_dump_desc->len);
		dump_trig = (void *)dump_data->data;
		memcpy(dump_trig, &mvm->fw_dump_desc->trig_desc,
		       sizeof(*dump_trig) + mvm->fw_dump_desc->len);

		dump_data = iwl_fw_error_next_data(dump_data);
	}

	/* In case we only want monitor dump, skip to dump trasport data */
	if (monitor_dump_only)
		goto dump_trans_data;

	if (!mvm->fw->dbg_dynamic_mem) {
		dump_data->type = cpu_to_le32(IWL_FW_ERROR_DUMP_MEM);
		dump_data->len = cpu_to_le32(sram_len + sizeof(*dump_mem));
		dump_mem = (void *)dump_data->data;
		dump_mem->type = cpu_to_le32(IWL_FW_ERROR_DUMP_MEM_SRAM);
		dump_mem->offset = cpu_to_le32(sram_ofs);
		iwl_trans_read_mem_bytes(mvm->trans, sram_ofs, dump_mem->data,
					 sram_len);
		dump_data = iwl_fw_error_next_data(dump_data);
	}

	for (i = 0; i < ARRAY_SIZE(mvm->fw->dbg_mem_tlv); i++) {
		if (fw_dbg_mem[i]) {
			u32 len = le32_to_cpu(fw_dbg_mem[i]->len);
			u32 ofs = le32_to_cpu(fw_dbg_mem[i]->ofs);

			dump_data->type = cpu_to_le32(IWL_FW_ERROR_DUMP_MEM);
			dump_data->len = cpu_to_le32(len +
					sizeof(*dump_mem));
			dump_mem = (void *)dump_data->data;
			dump_mem->type = fw_dbg_mem[i]->data_type;
			dump_mem->offset = cpu_to_le32(ofs);
			iwl_trans_read_mem_bytes(mvm->trans, ofs,
						 dump_mem->data,
						 len);
			dump_data = iwl_fw_error_next_data(dump_data);
		}
	}

	if (smem_len) {
		dump_data->type = cpu_to_le32(IWL_FW_ERROR_DUMP_MEM);
		dump_data->len = cpu_to_le32(smem_len + sizeof(*dump_mem));
		dump_mem = (void *)dump_data->data;
		dump_mem->type = cpu_to_le32(IWL_FW_ERROR_DUMP_MEM_SMEM);
		dump_mem->offset = cpu_to_le32(mvm->cfg->smem_offset);
		iwl_trans_read_mem_bytes(mvm->trans, mvm->cfg->smem_offset,
					 dump_mem->data, smem_len);
		dump_data = iwl_fw_error_next_data(dump_data);
	}

	if (sram2_len) {
		dump_data->type = cpu_to_le32(IWL_FW_ERROR_DUMP_MEM);
		dump_data->len = cpu_to_le32(sram2_len + sizeof(*dump_mem));
		dump_mem = (void *)dump_data->data;
		dump_mem->type = cpu_to_le32(IWL_FW_ERROR_DUMP_MEM_SRAM);
		dump_mem->offset = cpu_to_le32(mvm->cfg->dccm2_offset);
		iwl_trans_read_mem_bytes(mvm->trans, mvm->cfg->dccm2_offset,
					 dump_mem->data, sram2_len);
		dump_data = iwl_fw_error_next_data(dump_data);
	}

	if (mvm->cfg->device_family == IWL_DEVICE_FAMILY_8000 &&
	    CSR_HW_REV_STEP(mvm->trans->hw_rev) == SILICON_B_STEP) {
		dump_data->type = cpu_to_le32(IWL_FW_ERROR_DUMP_MEM);
		dump_data->len = cpu_to_le32(IWL8260_ICCM_LEN +
					     sizeof(*dump_mem));
		dump_mem = (void *)dump_data->data;
		dump_mem->type = cpu_to_le32(IWL_FW_ERROR_DUMP_MEM_SRAM);
		dump_mem->offset = cpu_to_le32(IWL8260_ICCM_OFFSET);
		iwl_trans_read_mem_bytes(mvm->trans, IWL8260_ICCM_OFFSET,
					 dump_mem->data, IWL8260_ICCM_LEN);
		dump_data = iwl_fw_error_next_data(dump_data);
	}

	/* Dump fw's virtual image */
	if (mvm->fw->img[mvm->cur_ucode].paging_mem_size &&
	    mvm->fw_paging_db[0].fw_paging_block) {
		for (i = 1; i < mvm->num_of_paging_blk + 1; i++) {
			struct iwl_fw_error_dump_paging *paging;
			struct page *pages =
				mvm->fw_paging_db[i].fw_paging_block;

			dump_data->type = cpu_to_le32(IWL_FW_ERROR_DUMP_PAGING);
			dump_data->len = cpu_to_le32(sizeof(*paging) +
						     PAGING_BLOCK_SIZE);
			paging = (void *)dump_data->data;
			paging->index = cpu_to_le32(i);
			memcpy(paging->data, page_address(pages),
			       PAGING_BLOCK_SIZE);
			dump_data = iwl_fw_error_next_data(dump_data);
		}
	}

<<<<<<< HEAD
	if (prph_len)
		iwl_dump_prph(mvm->trans, &dump_data);
=======
	if (prph_len) {
		iwl_dump_prph(mvm->trans, &dump_data,
			      iwl_prph_dump_addr_comm,
			      ARRAY_SIZE(iwl_prph_dump_addr_comm));

		if (mvm->cfg->mq_rx_supported)
			iwl_dump_prph(mvm->trans, &dump_data,
				      iwl_prph_dump_addr_9000,
				      ARRAY_SIZE(iwl_prph_dump_addr_9000));
	}
>>>>>>> 52776a70

dump_trans_data:
	fw_error_dump->trans_ptr = iwl_trans_dump_data(mvm->trans,
						       mvm->fw_dump_trig);
	fw_error_dump->op_mode_len = file_len;
	if (fw_error_dump->trans_ptr)
		file_len += fw_error_dump->trans_ptr->len;
	dump_file->file_len = cpu_to_le32(file_len);

	dev_coredumpm(mvm->trans->dev, THIS_MODULE, fw_error_dump, 0,
		      GFP_KERNEL, iwl_mvm_read_coredump, iwl_mvm_free_coredump);

out:
	iwl_mvm_free_fw_dump_desc(mvm);
	mvm->fw_dump_trig = NULL;
	clear_bit(IWL_MVM_STATUS_DUMPING_FW_LOG, &mvm->status);
}

const struct iwl_mvm_dump_desc iwl_mvm_dump_desc_assert = {
	.trig_desc = {
		.type = cpu_to_le32(FW_DBG_TRIGGER_FW_ASSERT),
	},
};

int iwl_mvm_fw_dbg_collect_desc(struct iwl_mvm *mvm,
				const struct iwl_mvm_dump_desc *desc,
				const struct iwl_fw_dbg_trigger_tlv *trigger)
{
	unsigned int delay = 0;

	if (trigger)
		delay = msecs_to_jiffies(le32_to_cpu(trigger->stop_delay));

	if (test_and_set_bit(IWL_MVM_STATUS_DUMPING_FW_LOG, &mvm->status))
		return -EBUSY;

	if (WARN_ON(mvm->fw_dump_desc))
		iwl_mvm_free_fw_dump_desc(mvm);

	IWL_WARN(mvm, "Collecting data: trigger %d fired.\n",
		 le32_to_cpu(desc->trig_desc.type));

	mvm->fw_dump_desc = desc;
	mvm->fw_dump_trig = trigger;

	queue_delayed_work(system_wq, &mvm->fw_dump_wk, delay);

	return 0;
}

int iwl_mvm_fw_dbg_collect(struct iwl_mvm *mvm, enum iwl_fw_dbg_trigger trig,
			   const char *str, size_t len,
			   const struct iwl_fw_dbg_trigger_tlv *trigger)
{
	struct iwl_mvm_dump_desc *desc;

	desc = kzalloc(sizeof(*desc) + len, GFP_ATOMIC);
	if (!desc)
		return -ENOMEM;

	desc->len = len;
	desc->trig_desc.type = cpu_to_le32(trig);
	memcpy(desc->trig_desc.data, str, len);

	return iwl_mvm_fw_dbg_collect_desc(mvm, desc, trigger);
}

int iwl_mvm_fw_dbg_collect_trig(struct iwl_mvm *mvm,
				struct iwl_fw_dbg_trigger_tlv *trigger,
				const char *fmt, ...)
{
	u16 occurrences = le16_to_cpu(trigger->occurrences);
	int ret, len = 0;
	char buf[64];

	if (!occurrences)
		return 0;

	if (fmt) {
		va_list ap;

		buf[sizeof(buf) - 1] = '\0';

		va_start(ap, fmt);
		vsnprintf(buf, sizeof(buf), fmt, ap);
		va_end(ap);

		/* check for truncation */
		if (WARN_ON_ONCE(buf[sizeof(buf) - 1]))
			buf[sizeof(buf) - 1] = '\0';

		len = strlen(buf) + 1;
	}

	ret = iwl_mvm_fw_dbg_collect(mvm, le32_to_cpu(trigger->id), buf, len,
				     trigger);

	if (ret)
		return ret;

	trigger->occurrences = cpu_to_le16(occurrences - 1);
	return 0;
}

static inline void iwl_mvm_restart_early_start(struct iwl_mvm *mvm)
{
	if (mvm->cfg->device_family == IWL_DEVICE_FAMILY_7000)
		iwl_clear_bits_prph(mvm->trans, MON_BUFF_SAMPLE_CTL, 0x100);
	else
		iwl_write_prph(mvm->trans, DBGC_IN_SAMPLE, 1);
}

int iwl_mvm_start_fw_dbg_conf(struct iwl_mvm *mvm, u8 conf_id)
{
	u8 *ptr;
	int ret;
	int i;

	if (WARN_ONCE(conf_id >= ARRAY_SIZE(mvm->fw->dbg_conf_tlv),
		      "Invalid configuration %d\n", conf_id))
		return -EINVAL;

	/* EARLY START - firmware's configuration is hard coded */
	if ((!mvm->fw->dbg_conf_tlv[conf_id] ||
	     !mvm->fw->dbg_conf_tlv[conf_id]->num_of_hcmds) &&
	    conf_id == FW_DBG_START_FROM_ALIVE) {
		iwl_mvm_restart_early_start(mvm);
		return 0;
	}

	if (!mvm->fw->dbg_conf_tlv[conf_id])
		return -EINVAL;

	if (mvm->fw_dbg_conf != FW_DBG_INVALID)
		IWL_WARN(mvm, "FW already configured (%d) - re-configuring\n",
			 mvm->fw_dbg_conf);

	/* Send all HCMDs for configuring the FW debug */
	ptr = (void *)&mvm->fw->dbg_conf_tlv[conf_id]->hcmd;
	for (i = 0; i < mvm->fw->dbg_conf_tlv[conf_id]->num_of_hcmds; i++) {
		struct iwl_fw_dbg_conf_hcmd *cmd = (void *)ptr;

		ret = iwl_mvm_send_cmd_pdu(mvm, cmd->id, 0,
					   le16_to_cpu(cmd->len), cmd->data);
		if (ret)
			return ret;

		ptr += sizeof(*cmd);
		ptr += le16_to_cpu(cmd->len);
	}

	mvm->fw_dbg_conf = conf_id;
	return ret;
}<|MERGE_RESOLUTION|>--- conflicted
+++ resolved
@@ -271,12 +271,6 @@
 		for (i = 0;
 		     i < ARRAY_SIZE(mvm->shared_mem_cfg.internal_txfifo_size);
 		     i++) {
-<<<<<<< HEAD
-			/* Mark the number of TXF we're pulling now */
-			iwl_trans_write_prph(mvm->trans, TXF_CPU2_NUM, i);
-
-=======
->>>>>>> 52776a70
 			fifo_hdr = (void *)(*dump_data)->data;
 			fifo_data = (void *)fifo_hdr->data;
 			fifo_len = mvm->shared_mem_cfg.internal_txfifo_size[i];
@@ -292,13 +286,10 @@
 				cpu_to_le32(fifo_len + sizeof(*fifo_hdr));
 
 			fifo_hdr->fifo_num = cpu_to_le32(i);
-<<<<<<< HEAD
-=======
 
 			/* Mark the number of TXF we're pulling now */
 			iwl_trans_write_prph(mvm->trans, TXF_CPU2_NUM, i);
 
->>>>>>> 52776a70
 			fifo_hdr->available_bytes =
 				cpu_to_le32(iwl_trans_read_prph(mvm->trans,
 								TXF_CPU2_FIFO_ITEM_CNT));
@@ -806,10 +797,6 @@
 		}
 	}
 
-<<<<<<< HEAD
-	if (prph_len)
-		iwl_dump_prph(mvm->trans, &dump_data);
-=======
 	if (prph_len) {
 		iwl_dump_prph(mvm->trans, &dump_data,
 			      iwl_prph_dump_addr_comm,
@@ -820,7 +807,6 @@
 				      iwl_prph_dump_addr_9000,
 				      ARRAY_SIZE(iwl_prph_dump_addr_9000));
 	}
->>>>>>> 52776a70
 
 dump_trans_data:
 	fw_error_dump->trans_ptr = iwl_trans_dump_data(mvm->trans,
