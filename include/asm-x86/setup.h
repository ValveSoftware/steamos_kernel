--- conflicted
+++ resolved
@@ -8,8 +8,6 @@
 /* Interrupt control for vSMPowered x86_64 systems */
 void vsmp_init(void);
 
-<<<<<<< HEAD
-=======
 #ifdef CONFIG_X86_VISWS
 extern void visws_early_detect(void);
 extern int is_visws_box(void);
@@ -29,7 +27,6 @@
 extern int (*mach_get_smp_config_quirk)(unsigned int early);
 extern int (*mach_find_smp_config_quirk)(unsigned int reserve);
 
->>>>>>> 5b664cb2
 #ifndef CONFIG_PARAVIRT
 #define paravirt_post_allocator_init()	do {} while (0)
 #endif
