--- conflicted
+++ resolved
@@ -261,11 +261,7 @@
 			struct rsnd_ssi *ssi_parent = rsnd_ssi_parent(ssi);
 
 			if (ssi_parent)
-<<<<<<< HEAD
-				rsnd_ssi_hw_stop(ssi_parent);
-=======
 				rsnd_ssi_hw_stop(io, ssi_parent);
->>>>>>> c99d49a8
 			else
 				rsnd_ssi_master_clk_stop(ssi);
 		}
@@ -351,10 +347,7 @@
 }
 
 static int rsnd_ssi_hw_params(struct rsnd_mod *mod,
-<<<<<<< HEAD
-=======
 			      struct rsnd_dai_stream *io,
->>>>>>> c99d49a8
 			      struct snd_pcm_substream *substream,
 			      struct snd_pcm_hw_params *params)
 {
@@ -378,12 +371,8 @@
 	/* It will be removed on rsnd_ssi_hw_stop */
 	ssi->chan = chan;
 	if (ssi_parent)
-<<<<<<< HEAD
-		return rsnd_ssi_hw_params(&ssi_parent->mod, substream, params);
-=======
 		return rsnd_ssi_hw_params(&ssi_parent->mod, io,
 					  substream, params);
->>>>>>> c99d49a8
 
 	return 0;
 }
@@ -438,15 +427,6 @@
 	struct rsnd_priv *priv = rsnd_mod_to_priv(mod);
 	int is_dma = rsnd_ssi_is_dma_mode(mod);
 	u32 status;
-<<<<<<< HEAD
-
-	spin_lock(&priv->lock);
-
-	/* ignore all cases if not working */
-	if (!rsnd_mod_is_working(mod))
-		goto rsnd_ssi_interrupt_out;
-
-=======
 	bool elapsed = false;
 
 	spin_lock(&priv->lock);
@@ -455,7 +435,6 @@
 	if (!rsnd_io_is_working(io))
 		goto rsnd_ssi_interrupt_out;
 
->>>>>>> c99d49a8
 	status = rsnd_mod_read(mod, SSISR);
 
 	/* PIO only */
@@ -499,8 +478,6 @@
 rsnd_ssi_interrupt_out:
 	spin_unlock(&priv->lock);
 
-<<<<<<< HEAD
-=======
 	if (elapsed)
 		rsnd_dai_period_elapsed(io);
 }
@@ -511,7 +488,6 @@
 
 	rsnd_mod_interrupt(mod, __rsnd_ssi_interrupt);
 
->>>>>>> c99d49a8
 	return IRQ_HANDLED;
 }
 
